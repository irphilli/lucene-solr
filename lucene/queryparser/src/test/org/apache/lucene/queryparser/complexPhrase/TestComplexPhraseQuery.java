package org.apache.lucene.queryparser.complexPhrase;

/*
 * Licensed to the Apache Software Foundation (ASF) under one or more
 * contributor license agreements.  See the NOTICE file distributed with
 * this work for additional information regarding copyright ownership.
 * The ASF licenses this file to You under the Apache License, Version 2.0
 * (the "License"); you may not use this file except in compliance with
 * the License.  You may obtain a copy of the License at
 *
 *     http://www.apache.org/licenses/LICENSE-2.0
 *
 * Unless required by applicable law or agreed to in writing, software
 * distributed under the License is distributed on an "AS IS" BASIS,
 * WITHOUT WARRANTIES OR CONDITIONS OF ANY KIND, either express or implied.
 * See the License for the specific language governing permissions and
 * limitations under the License.
 */

import java.util.HashSet;

import org.apache.lucene.analysis.Analyzer;
import org.apache.lucene.analysis.MockAnalyzer;
import org.apache.lucene.document.Document;
import org.apache.lucene.document.Field;
import org.apache.lucene.index.DirectoryReader;
import org.apache.lucene.index.IndexReader;
import org.apache.lucene.index.IndexWriter;
import org.apache.lucene.index.StoredDocument;
import org.apache.lucene.queryparser.classic.QueryParser;
import org.apache.lucene.search.IndexSearcher;
import org.apache.lucene.search.Query;
import org.apache.lucene.search.ScoreDoc;
import org.apache.lucene.search.TopDocs;
import org.apache.lucene.store.Directory;
import org.apache.lucene.util.LuceneTestCase;

public class TestComplexPhraseQuery extends LuceneTestCase {
  Directory rd;
<<<<<<< HEAD
  protected Analyzer analyzer;
  
  DocData docsContent[] = { new DocData("john smith", "1"),
      new DocData("johathon smith", "2"),
      new DocData("john percival smith", "3"),
      new DocData("jackson waits tom", "4") };
=======
  Analyzer analyzer;
  DocData docsContent[] = {
      new DocData("john smith", "1", "developer"),
      new DocData("johathon smith", "2", "developer"),
      new DocData("john percival smith", "3", "designer"),
      new DocData("jackson waits tom", "4", "project manager")
  };
>>>>>>> aacd7ee8

  private IndexSearcher searcher;
  private IndexReader reader;

  protected String defaultFieldName = "name";

  boolean inOrder = true;

  public void testComplexPhrases() throws Exception {
    checkMatches("\"john smith\"", "1"); // Simple multi-term still works
    checkMatches("\"j*   smyth~\"", "1,2"); // wildcards and fuzzies are OK in
    // phrases
    checkMatches("\"jo*  smith\"~2", "1,2,3"); // position logic works.
    checkMatches("\"jo* [sma TO smZ]\" ", "1,2"); // range queries supported
    checkMatches("\"john\"", "1,3"); // Simple single-term still works

    checkMatches("\"john  nosuchword*\"", ""); // phrases with clauses producing
    // empty sets

    checkBadQuery("\"jo*  id:1 smith\""); // mixing fields in a phrase is bad
  }

  public void testParserSpecificSyntax() throws Exception {
    checkMatches("\"(jo* -john)  smith\"", "2"); // boolean logic works
    checkMatches("\"(jo* -john) smyth~\"", "2"); // boolean logic with
    // brackets works.

    // checkMatches("\"john -percival\"", "1"); // not logic doesn't work
    // currently :(.
    checkMatches("\"(john OR johathon)  smith\"", "1,2"); // boolean logic with
    // brackets works.
    checkBadQuery("\"jo* \"smith\" \""); // phrases inside phrases is bad


  }

<<<<<<< HEAD
  public Query getQuery(String qString) throws Exception {
    QueryParser qp = new ComplexPhraseQueryParser(TEST_VERSION_CURRENT, defaultFieldName, analyzer);
    return qp.parse(qString);
    
  }
  protected void checkBadQuery(String qString) {
=======

  public void testUnOrderedProximitySearches() throws Exception {

    inOrder = true;
    checkMatches("\"smith jo*\"~2", ""); // ordered proximity produces empty set

    inOrder = false;
    checkMatches("\"smith jo*\"~2", "1,2,3"); // un-ordered proximity

  }

  private void checkBadQuery(String qString) {
    ComplexPhraseQueryParser qp = new ComplexPhraseQueryParser(TEST_VERSION_CURRENT, defaultFieldName, analyzer);
    qp.setInOrder(inOrder);
>>>>>>> aacd7ee8
    Throwable expected = null;
    try {
      getQuery(qString);
    } catch (Throwable e) {
      expected = e;
    }
    assertNotNull("Expected parse error in " + qString, expected);

  }

  protected void checkMatches(String qString, String expectedVals)
      throws Exception {
<<<<<<< HEAD
    Query q = getQuery(qString);
=======
    ComplexPhraseQueryParser qp = new ComplexPhraseQueryParser(TEST_VERSION_CURRENT, defaultFieldName, analyzer);
    qp.setInOrder(inOrder);
    qp.setFuzzyPrefixLength(1); // usually a good idea

    Query q = qp.parse(qString);
>>>>>>> aacd7ee8

    HashSet<String> expecteds = new HashSet<>();
    String[] vals = expectedVals.split(",");
    for (int i = 0; i < vals.length; i++) {
      if (vals[i].length() > 0)
        expecteds.add(vals[i]);
    }

    TopDocs td = searcher.search(q, 10);
    ScoreDoc[] sd = td.scoreDocs;
    for (int i = 0; i < sd.length; i++) {
      StoredDocument doc = searcher.doc(sd[i].doc);
      String id = doc.get("id");
      assertTrue(qString + "matched doc#" + id + " not expected", expecteds
          .contains(id));
      expecteds.remove(id);
    }

    assertEquals(qString + " missing some matches ", 0, expecteds.size());

  }
  
  public void testFieldedQuery() throws Exception {
    checkMatches("name:\"john smith\"", "1");
    checkMatches("name:\"j*   smyth~\"", "1,2");
    checkMatches("role:\"developer\"", "1,2");
    checkMatches("role:\"p* manager\"", "4");
    checkMatches("role:de*", "1,2,3");
    checkMatches("name:\"j* smyth~\"~5", "1,2,3");
    checkMatches("role:\"p* manager\" AND name:jack*", "4");
    checkMatches("+role:developer +name:jack*", "");
    checkMatches("name:\"john smith\"~2 AND role:designer AND id:3", "3");
  }
  
  @Override
  public void setUp() throws Exception {
    super.setUp();
    
    analyzer = new MockAnalyzer(random());
    rd = newDirectory();
    IndexWriter w = new IndexWriter(rd, newIndexWriterConfig(TEST_VERSION_CURRENT, analyzer));
    for (int i = 0; i < docsContent.length; i++) {
      Document doc = new Document();
      doc.add(newTextField("name", docsContent[i].name, Field.Store.YES));
      doc.add(newTextField("id", docsContent[i].id, Field.Store.YES));
      doc.add(newTextField("role", docsContent[i].role, Field.Store.YES));
      w.addDocument(doc);
    }
    w.close();
    reader = DirectoryReader.open(rd);
    searcher = newSearcher(reader);
  }

  @Override
  public void tearDown() throws Exception {
    reader.close();
    rd.close();
    super.tearDown();
  }

  static class DocData {
    String name;

    String id;
    
    String role;

    public DocData(String name, String id, String role) {
      super();
      this.name = name;
      this.id = id;
      this.role = role;
    }
  }

}<|MERGE_RESOLUTION|>--- conflicted
+++ resolved
@@ -37,29 +37,19 @@
 
 public class TestComplexPhraseQuery extends LuceneTestCase {
   Directory rd;
-<<<<<<< HEAD
   protected Analyzer analyzer;
   
-  DocData docsContent[] = { new DocData("john smith", "1"),
-      new DocData("johathon smith", "2"),
-      new DocData("john percival smith", "3"),
-      new DocData("jackson waits tom", "4") };
-=======
-  Analyzer analyzer;
-  DocData docsContent[] = {
-      new DocData("john smith", "1", "developer"),
-      new DocData("johathon smith", "2", "developer"),
-      new DocData("john percival smith", "3", "designer"),
-      new DocData("jackson waits tom", "4", "project manager")
+  DocData docsContent[] = { 
+    new DocData("john smith", "1", "developer"),
+    new DocData("johathon smith", "2", "developer"),
+    new DocData("john percival smith", "3", "designer"),
+    new DocData("jackson waits tom", "4", "project manager") 
   };
->>>>>>> aacd7ee8
 
   private IndexSearcher searcher;
   private IndexReader reader;
 
   protected String defaultFieldName = "name";
-
-  boolean inOrder = true;
 
   public void testComplexPhrases() throws Exception {
     checkMatches("\"john smith\"", "1"); // Simple multi-term still works
@@ -89,29 +79,12 @@
 
   }
 
-<<<<<<< HEAD
   public Query getQuery(String qString) throws Exception {
     QueryParser qp = new ComplexPhraseQueryParser(TEST_VERSION_CURRENT, defaultFieldName, analyzer);
     return qp.parse(qString);
     
   }
   protected void checkBadQuery(String qString) {
-=======
-
-  public void testUnOrderedProximitySearches() throws Exception {
-
-    inOrder = true;
-    checkMatches("\"smith jo*\"~2", ""); // ordered proximity produces empty set
-
-    inOrder = false;
-    checkMatches("\"smith jo*\"~2", "1,2,3"); // un-ordered proximity
-
-  }
-
-  private void checkBadQuery(String qString) {
-    ComplexPhraseQueryParser qp = new ComplexPhraseQueryParser(TEST_VERSION_CURRENT, defaultFieldName, analyzer);
-    qp.setInOrder(inOrder);
->>>>>>> aacd7ee8
     Throwable expected = null;
     try {
       getQuery(qString);
@@ -124,17 +97,9 @@
 
   protected void checkMatches(String qString, String expectedVals)
       throws Exception {
-<<<<<<< HEAD
     Query q = getQuery(qString);
-=======
-    ComplexPhraseQueryParser qp = new ComplexPhraseQueryParser(TEST_VERSION_CURRENT, defaultFieldName, analyzer);
-    qp.setInOrder(inOrder);
-    qp.setFuzzyPrefixLength(1); // usually a good idea
 
-    Query q = qp.parse(qString);
->>>>>>> aacd7ee8
-
-    HashSet<String> expecteds = new HashSet<>();
+    HashSet<String> expecteds = new HashSet<String>();
     String[] vals = expectedVals.split(",");
     for (int i = 0; i < vals.length; i++) {
       if (vals[i].length() > 0)
@@ -166,7 +131,7 @@
     checkMatches("+role:developer +name:jack*", "");
     checkMatches("name:\"john smith\"~2 AND role:designer AND id:3", "3");
   }
-  
+
   @Override
   public void setUp() throws Exception {
     super.setUp();
