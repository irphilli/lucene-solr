package org.apache.lucene.document;

/*
 * Licensed to the Apache Software Foundation (ASF) under one or more
 * contributor license agreements.  See the NOTICE file distributed with
 * this work for additional information regarding copyright ownership.
 * The ASF licenses this file to You under the Apache License, Version 2.0
 * (the "License"); you may not use this file except in compliance with
 * the License.  You may obtain a copy of the License at
 *
 *     http://www.apache.org/licenses/LICENSE-2.0
 *
 * Unless required by applicable law or agreed to in writing, software
 * distributed under the License is distributed on an "AS IS" BASIS,
 * WITHOUT WARRANTIES OR CONDITIONS OF ANY KIND, either express or implied.
 * See the License for the specific language governing permissions and
 * limitations under the License.
 */

import java.util.*;

import org.apache.lucene.index.DocValuesType;
import org.apache.lucene.index.IndexReader;  // for javadoc
import org.apache.lucene.index.IndexableField;
import org.apache.lucene.search.IndexSearcher;  // for javadoc
import org.apache.lucene.search.ScoreDoc; // for javadoc
import org.apache.lucene.util.BytesRef;
import org.apache.lucene.util.FilterIterator;

/** Documents are the unit of indexing and search.
 *
 * A Document is a set of fields.  Each field has a name and a textual value.
 * A field may be {@link org.apache.lucene.index.IndexableFieldType#stored() stored} with the document, in which
 * case it is returned with search hits on the document.  Thus each document
 * should typically contain one or more stored fields which uniquely identify
 * it.
 *
 * <p>Note that fields which are <i>not</i> {@link org.apache.lucene.index.IndexableFieldType#stored() stored} are
 * <i>not</i> available in documents retrieved from the index, e.g. with {@link
 * ScoreDoc#doc} or {@link IndexReader#document(int)}.
 */

public final class Document implements Iterable<IndexableField> {

  private final List<IndexableField> fields = new ArrayList<>();

  /** Constructs a new document with no fields. */
  public Document() {}

  /**
   * <p>Adds a field to a document.  Several fields may be added with
   * the same name.  In this case, if the fields are indexed, their text is
   * treated as though appended for the purposes of search.</p>
   * <p> Note that add like the removeField(s) methods only makes sense 
   * prior to adding a document to an index. These methods cannot
   * be used to change the content of an existing index! In order to achieve this,
   * a document has to be deleted from an index and a new changed version of that
   * document has to be added.</p>
   */
  public final void add(IndexableField field) {
    fields.add(field);
  }
  
  /**
   * <p>Removes field with the specified name from the document.
   * If multiple fields exist with this name, this method removes the first field that has been added.
   * If there is no field with the specified name, the document remains unchanged.</p>
   * <p> Note that the removeField(s) methods like the add method only make sense 
   * prior to adding a document to an index. These methods cannot
   * be used to change the content of an existing index! In order to achieve this,
   * a document has to be deleted from an index and a new changed version of that
   * document has to be added.</p>
   */
  public final void removeField(String name) {
    Iterator<IndexableField> it = fields.iterator();
    while (it.hasNext()) {
      IndexableField field = it.next();
      if (field.name().equals(name)) {
        it.remove();
        return;
      }
    }
  }
  
  /**
   * <p>Removes all fields with the given name from the document.
   * If there is no field with the specified name, the document remains unchanged.</p>
   * <p> Note that the removeField(s) methods like the add method only make sense 
   * prior to adding a document to an index. These methods cannot
   * be used to change the content of an existing index! In order to achieve this,
   * a document has to be deleted from an index and a new changed version of that
   * document has to be added.</p>
   */
  public final void removeFields(String name) {
    Iterator<IndexableField> it = fields.iterator();
    while (it.hasNext()) {
      IndexableField field = it.next();
      if (field.name().equals(name)) {
        it.remove();
      }
    }
  }


  /**
  * Returns an array of byte arrays for of the fields that have the name specified
  * as the method parameter.  This method returns an empty
  * array when there are no matching fields.  It never
  * returns null.
  *
  * @param name the name of the field
  * @return a <code>BytesRef[]</code> of binary field values
  */
  public final BytesRef[] getBinaryValues(String name) {
    final List<BytesRef> result = new ArrayList<>();

    for (Iterator<IndexableField> it = storedFieldsIterator(); it.hasNext(); ) {
      IndexableField field = it.next();
      if (field.name().equals(name)) {
        final BytesRef bytes = field.binaryValue();
        if (bytes != null) {
          result.add(bytes);
        }
      }
    }
  
    return result.toArray(new BytesRef[result.size()]);
  }
  
  /**
  * Returns an array of bytes for the first (or only) field that has the name
  * specified as the method parameter. This method will return <code>null</code>
  * if no binary fields with the specified name are available.
  * There may be non-binary fields with the same name.
  *
  * @param name the name of the field.
  * @return a <code>BytesRef</code> containing the binary field value or <code>null</code>
  */
  public final BytesRef getBinaryValue(String name) {
    for (Iterator<IndexableField> it = storedFieldsIterator(); it.hasNext(); ) {
      IndexableField field = it.next();
      if (field.name().equals(name)) {
        final BytesRef bytes = field.binaryValue();
        if (bytes != null) {
          return bytes;
        }
      }
    }
    return null;
  }

  /** Returns a field with the given name if any exist in this document, or
   * null.  If multiple fields exists with this name, this method returns the
   * first value added.
   */
  public final IndexableField getField(String name) {
    for (IndexableField field : fields) {
      if (field.name().equals(name)) {
        return field;
      }
    }
    return null;
  }

  /**
   * Returns an array of {@link IndexableField}s with the given name.
   * This method returns an empty array when there are no
   * matching fields.  It never returns null.
   *
   * @param name the name of the field
   * @return a <code>Field[]</code> array
   */
  public IndexableField[] getFields(String name) {
    List<IndexableField> result = new ArrayList<>();
    for (IndexableField field : fields) {
      if (field.name().equals(name)) {
        result.add(field);
      }
    }

    return result.toArray(new IndexableField[result.size()]);
  }
  
  /** Returns a List of all the fields in a document.
   * <p>Note that fields which are <i>not</i> stored are
   * <i>not</i> available in documents retrieved from the
   * index, e.g. {@link IndexSearcher#doc(int)} or {@link
   * IndexReader#document(int)}.
   * 
   * @return an immutable <code>List&lt;IndexableField&gt;</code> 
   */
  public final List<IndexableField> getFields() {
    return Collections.unmodifiableList(fields);
  }
  
   private final static String[] NO_STRINGS = new String[0];

  /**
   * Returns an array of values of the field specified as the method parameter.
   * This method returns an empty array when there are no
   * matching fields.  It never returns null.
   * For {@link IntField}, {@link LongField}, {@link
   * FloatField} and {@link DoubleField} it returns the string value of the number. If you want
   * the actual numeric field instances back, use {@link #getFields}.
   * @param name the name of the field
   * @return a <code>String[]</code> of field values
   */
  public final String[] getValues(String name) {
    List<String> result = new ArrayList<>();

    for (Iterator<IndexableField> it = storedFieldsIterator(); it.hasNext(); ) {
      IndexableField field = it.next();
      if (field.name().equals(name) && field.stringValue() != null) {
        result.add(field.stringValue());
      }
    }
    
    if (result.size() == 0) {
      return NO_STRINGS;
    }
    
    return result.toArray(new String[result.size()]);
  }

  /** Returns the string value of the field with the given name if any exist in
   * this document, or null.  If multiple fields exist with this name, this
   * method returns the first value added. If only binary fields with this name
   * exist, returns null.
   * For {@link IntField}, {@link LongField}, {@link
   * FloatField} and {@link DoubleField} it returns the string value of the number. If you want
   * the actual numeric field instance back, use {@link #getField}.
   */
  public final String get(String name) {
    for (Iterator<IndexableField> it = storedFieldsIterator(); it.hasNext(); ) {
      IndexableField field = it.next();
      if (field.name().equals(name) && field.stringValue() != null) {
        return field.stringValue();
      }
    }
    return null;
  }
  
  /** Prints the fields of a document for human consumption. */
  @Override
  public final String toString() {
    StringBuilder buffer = new StringBuilder();
    buffer.append("Document<");
    for (int i = 0; i < fields.size(); i++) {
      IndexableField field = fields.get(i);
      buffer.append(field.toString());
      if (i != fields.size()-1) {
        buffer.append(" ");
      }
    }
    buffer.append(">");
    return buffer.toString();
  }

  /** Obtains all indexed fields in document */
  @Override
  public Iterator<IndexableField> iterator() {
    // nocommit how to fix generics here so I can just return fields.iterator?
    //return fields.iterator();
    ArrayList<IndexableField> l = new ArrayList<>();
    l.addAll(fields);
    return l.iterator();
  }

  private Iterator<IndexableField> storedFieldsIterator() {
    return new FilterIterator<IndexableField, IndexableField>(fields.iterator()) {
      @Override
<<<<<<< HEAD
      protected boolean predicateFunction(IndexableField field) {
        return field.fieldType().stored() || field.fieldType().docValueType() != DocValuesType.NONE;
=======
      protected boolean predicateFunction(Field field) {
        return field.type.stored() || field.type.docValuesType() != DocValuesType.NONE;
>>>>>>> ca8681a4
      }
    };
  }
  
  /** Removes all the fields from document. */
  public void clear() {
    fields.clear();
  }
}<|MERGE_RESOLUTION|>--- conflicted
+++ resolved
@@ -269,13 +269,8 @@
   private Iterator<IndexableField> storedFieldsIterator() {
     return new FilterIterator<IndexableField, IndexableField>(fields.iterator()) {
       @Override
-<<<<<<< HEAD
       protected boolean predicateFunction(IndexableField field) {
-        return field.fieldType().stored() || field.fieldType().docValueType() != DocValuesType.NONE;
-=======
-      protected boolean predicateFunction(Field field) {
-        return field.type.stored() || field.type.docValuesType() != DocValuesType.NONE;
->>>>>>> ca8681a4
+        return field.fieldType().stored() || field.fieldType().docValuesType() != DocValuesType.NONE;
       }
     };
   }
