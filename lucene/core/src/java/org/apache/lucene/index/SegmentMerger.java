package org.apache.lucene.index;

/*
 * Licensed to the Apache Software Foundation (ASF) under one or more
 * contributor license agreements.  See the NOTICE file distributed with
 * this work for additional information regarding copyright ownership.
 * The ASF licenses this file to You under the Apache License, Version 2.0
 * (the "License"); you may not use this file except in compliance with
 * the License.  You may obtain a copy of the License at
 *
 *     http://www.apache.org/licenses/LICENSE-2.0
 *
 * Unless required by applicable law or agreed to in writing, software
 * distributed under the License is distributed on an "AS IS" BASIS,
 * WITHOUT WARRANTIES OR CONDITIONS OF ANY KIND, either express or implied.
 * See the License for the specific language governing permissions and
 * limitations under the License.
 */

import java.io.IOException;
import java.util.ArrayList;
import java.util.List;

import org.apache.lucene.codecs.Codec;
import org.apache.lucene.codecs.FieldInfosWriter;
import org.apache.lucene.codecs.FieldsConsumer;
import org.apache.lucene.codecs.DocValuesConsumer;
import org.apache.lucene.codecs.StoredFieldsWriter;
import org.apache.lucene.codecs.TermVectorsWriter;
import org.apache.lucene.index.FieldInfo.DocValuesType;
import org.apache.lucene.store.Directory;
import org.apache.lucene.store.IOContext;
import org.apache.lucene.util.IOUtils;
import org.apache.lucene.util.InfoStream;

/**
 * The SegmentMerger class combines two or more Segments, represented by an IndexReader ({@link #add},
 * into a single Segment.  After adding the appropriate readers, call the merge method to combine the
 * segments.
 *
 * @see #merge
 * @see #add
 */
final class SegmentMerger {
  private final Directory directory;
  private final int termIndexInterval;

  private final Codec codec;
  
  private final IOContext context;
  
  private final MergeState mergeState = new MergeState();
  private final FieldInfos.Builder fieldInfosBuilder;

  // note, just like in codec apis Directory 'dir' is NOT the same as segmentInfo.dir!!
  SegmentMerger(SegmentInfo segmentInfo, InfoStream infoStream, Directory dir, int termIndexInterval,
                MergeState.CheckAbort checkAbort, FieldInfos.FieldNumbers fieldNumbers, IOContext context) {
    mergeState.segmentInfo = segmentInfo;
    mergeState.infoStream = infoStream;
    mergeState.readers = new ArrayList<AtomicReader>();
    mergeState.checkAbort = checkAbort;
    directory = dir;
    this.termIndexInterval = termIndexInterval;
    this.codec = segmentInfo.getCodec();
    this.context = context;
    this.fieldInfosBuilder = new FieldInfos.Builder(fieldNumbers);
  }

  /**
   * Add an IndexReader to the collection of readers that are to be merged
   */
  void add(IndexReader reader) {
    for (final AtomicReaderContext ctx : reader.leaves()) {
      final AtomicReader r = ctx.reader();
      mergeState.readers.add(r);
    }
  }

  void add(SegmentReader reader) {
    mergeState.readers.add(reader);
  }

  /**
   * Merges the readers specified by the {@link #add} method into the directory passed to the constructor
   * @return The number of documents that were merged
   * @throws CorruptIndexException if the index is corrupt
   * @throws IOException if there is a low-level IO error
   */
  MergeState merge() throws IOException {
    // NOTE: it's important to add calls to
    // checkAbort.work(...) if you make any changes to this
    // method that will spend alot of time.  The frequency
    // of this check impacts how long
    // IndexWriter.close(false) takes to actually stop the
    // threads.
    
    mergeState.segmentInfo.setDocCount(setDocMaps());
    mergeFieldInfos();
    setMatchingSegmentReaders();
    long t0 = 0;
    if (mergeState.infoStream.isEnabled("SM")) {
      t0 = System.nanoTime();
    }
    int numMerged = mergeFields();
    if (mergeState.infoStream.isEnabled("SM")) {
      long t1 = System.nanoTime();
      mergeState.infoStream.message("SM", ((t1-t0)/1000000) + " msec to merge stored fields [" + numMerged + " docs]");
    }
    assert numMerged == mergeState.segmentInfo.getDocCount();

    final SegmentWriteState segmentWriteState = new SegmentWriteState(mergeState.infoStream, directory, mergeState.segmentInfo,
<<<<<<< HEAD
                                                                      0, mergeState.fieldInfos, termIndexInterval, null, null, context);
=======
                                                                      mergeState.fieldInfos, termIndexInterval, null, context);
    if (mergeState.infoStream.isEnabled("SM")) {
      t0 = System.nanoTime();
    }
>>>>>>> cf803eaf
    mergeTerms(segmentWriteState);
    if (mergeState.infoStream.isEnabled("SM")) {
      long t1 = System.nanoTime();
      mergeState.infoStream.message("SM", ((t1-t0)/1000000) + " msec to merge postings [" + numMerged + " docs]");
    }

    if (mergeState.infoStream.isEnabled("SM")) {
      t0 = System.nanoTime();
    }
    if (mergeState.fieldInfos.hasDocValues()) {
      mergeDocValues(segmentWriteState);
    }
    if (mergeState.infoStream.isEnabled("SM")) {
      long t1 = System.nanoTime();
      mergeState.infoStream.message("SM", ((t1-t0)/1000000) + " msec to merge doc values [" + numMerged + " docs]");
    }
    
    if (mergeState.fieldInfos.hasNorms()) {
      if (mergeState.infoStream.isEnabled("SM")) {
        t0 = System.nanoTime();
      }
      mergeNorms(segmentWriteState);
      if (mergeState.infoStream.isEnabled("SM")) {
        long t1 = System.nanoTime();
        mergeState.infoStream.message("SM", ((t1-t0)/1000000) + " msec to merge norms [" + numMerged + " docs]");
      }
    }

    if (mergeState.fieldInfos.hasVectors()) {
      if (mergeState.infoStream.isEnabled("SM")) {
        t0 = System.nanoTime();
      }
      numMerged = mergeVectors();
      if (mergeState.infoStream.isEnabled("SM")) {
        long t1 = System.nanoTime();
        mergeState.infoStream.message("SM", ((t1-t0)/1000000) + " msec to merge vectors [" + numMerged + " docs]");
      }
      assert numMerged == mergeState.segmentInfo.getDocCount();
    }
    
    // write the merged infos
    FieldInfosWriter fieldInfosWriter = codec.fieldInfosFormat().getFieldInfosWriter();
    fieldInfosWriter.write(directory, mergeState.segmentInfo.name, mergeState.fieldInfos, context);

    return mergeState;
  }

  private void mergeDocValues(SegmentWriteState segmentWriteState) throws IOException {
    DocValuesConsumer consumer = codec.docValuesFormat().fieldsConsumer(segmentWriteState);
    boolean success = false;
    try {
      for (FieldInfo field : mergeState.fieldInfos) {
        DocValuesType type = field.getDocValuesType();
        if (type != null) {
          if (type == DocValuesType.NUMERIC) {
            List<NumericDocValues> toMerge = new ArrayList<NumericDocValues>();
            for (AtomicReader reader : mergeState.readers) {
              NumericDocValues values = reader.getNumericDocValues(field.name);
              if (values == null) {
                values = NumericDocValues.EMPTY;
              }
              toMerge.add(values);
            }
            consumer.mergeNumericField(field, mergeState, toMerge);
          } else if (type == DocValuesType.BINARY) {
            List<BinaryDocValues> toMerge = new ArrayList<BinaryDocValues>();
            for (AtomicReader reader : mergeState.readers) {
              BinaryDocValues values = reader.getBinaryDocValues(field.name);
              if (values == null) {
                values = BinaryDocValues.EMPTY;
              }
              toMerge.add(values);
            }
            consumer.mergeBinaryField(field, mergeState, toMerge);
          } else if (type == DocValuesType.SORTED) {
            List<SortedDocValues> toMerge = new ArrayList<SortedDocValues>();
            for (AtomicReader reader : mergeState.readers) {
              SortedDocValues values = reader.getSortedDocValues(field.name);
              if (values == null) {
                values = SortedDocValues.EMPTY;
              }
              toMerge.add(values);
            }
            consumer.mergeSortedField(field, mergeState, toMerge);
          } else if (type == DocValuesType.SORTED_SET) {
            List<SortedSetDocValues> toMerge = new ArrayList<SortedSetDocValues>();
            for (AtomicReader reader : mergeState.readers) {
              SortedSetDocValues values = reader.getSortedSetDocValues(field.name);
              if (values == null) {
                values = SortedSetDocValues.EMPTY;
              }
              toMerge.add(values);
            }
            consumer.mergeSortedSetField(field, mergeState, toMerge);
          } else {
            throw new AssertionError("type=" + type);
          }
        }
      }
      success = true;
    } finally {
      if (success) {
        IOUtils.close(consumer);
      } else {
        IOUtils.closeWhileHandlingException(consumer);            
      }
    }
  }

  private void mergeNorms(SegmentWriteState segmentWriteState) throws IOException {
    DocValuesConsumer consumer = codec.normsFormat().normsConsumer(segmentWriteState);
    boolean success = false;
    try {
      for (FieldInfo field : mergeState.fieldInfos) {
        if (field.hasNorms()) {
          List<NumericDocValues> toMerge = new ArrayList<NumericDocValues>();
          for (AtomicReader reader : mergeState.readers) {
            NumericDocValues norms = reader.getNormValues(field.name);
            if (norms == null) {
              norms = NumericDocValues.EMPTY;
            }
            toMerge.add(norms);
          }
          consumer.mergeNumericField(field, mergeState, toMerge);
        }
      }
      success = true;
    } finally {
      if (success) {
        IOUtils.close(consumer);
      } else {
        IOUtils.closeWhileHandlingException(consumer);            
      }
    }
  }

  private void setMatchingSegmentReaders() {
    // If the i'th reader is a SegmentReader and has
    // identical fieldName -> number mapping, then this
    // array will be non-null at position i:
    int numReaders = mergeState.readers.size();
    mergeState.matchingSegmentReaders = new SegmentReader[numReaders];

    // If this reader is a SegmentReader, and all of its
    // field name -> number mappings match the "merged"
    // FieldInfos, then we can do a bulk copy of the
    // stored fields:
    for (int i = 0; i < numReaders; i++) {
      AtomicReader reader = mergeState.readers.get(i);
      // TODO: we may be able to broaden this to
      // non-SegmentReaders, since FieldInfos is now
      // required?  But... this'd also require exposing
      // bulk-copy (TVs and stored fields) API in foreign
      // readers..
      if (reader instanceof SegmentReader) {
        SegmentReader segmentReader = (SegmentReader) reader;
        boolean same = true;
        FieldInfos segmentFieldInfos = segmentReader.getFieldInfos();
        for (FieldInfo fi : segmentFieldInfos) {
          FieldInfo other = mergeState.fieldInfos.fieldInfo(fi.number);
          if (other == null || !other.name.equals(fi.name)) {
            same = false;
            break;
          }
        }
        if (same) {
          mergeState.matchingSegmentReaders[i] = segmentReader;
          mergeState.matchedCount++;
        }
      }
    }

    if (mergeState.infoStream.isEnabled("SM")) {
      mergeState.infoStream.message("SM", "merge store matchedCount=" + mergeState.matchedCount + " vs " + mergeState.readers.size());
      if (mergeState.matchedCount != mergeState.readers.size()) {
        mergeState.infoStream.message("SM", "" + (mergeState.readers.size() - mergeState.matchedCount) + " non-bulk merges");
      }
    }
  }
  
  public void mergeFieldInfos() throws IOException {
    for (AtomicReader reader : mergeState.readers) {
      FieldInfos readerFieldInfos = reader.getFieldInfos();
      for (FieldInfo fi : readerFieldInfos) {
        fieldInfosBuilder.add(fi);
      }
    }
    mergeState.fieldInfos = fieldInfosBuilder.finish();
  }

  /**
   *
   * @return The number of documents in all of the readers
   * @throws CorruptIndexException if the index is corrupt
   * @throws IOException if there is a low-level IO error
   */
  private int mergeFields() throws IOException {
    final StoredFieldsWriter fieldsWriter = codec.storedFieldsFormat().fieldsWriter(directory, mergeState.segmentInfo, context);
    
    try {
      return fieldsWriter.merge(mergeState);
    } finally {
      fieldsWriter.close();
    }
  }

  /**
   * Merge the TermVectors from each of the segments into the new one.
   * @throws IOException if there is a low-level IO error
   */
  private int mergeVectors() throws IOException {
    final TermVectorsWriter termVectorsWriter = codec.termVectorsFormat().vectorsWriter(directory, mergeState.segmentInfo, context);
    
    try {
      return termVectorsWriter.merge(mergeState);
    } finally {
      termVectorsWriter.close();
    }
  }

  // NOTE: removes any "all deleted" readers from mergeState.readers
  private int setDocMaps() throws IOException {
    final int numReaders = mergeState.readers.size();

    // Remap docIDs
    mergeState.docMaps = new MergeState.DocMap[numReaders];
    mergeState.docBase = new int[numReaders];

    int docBase = 0;

    int i = 0;
    while(i < mergeState.readers.size()) {

      final AtomicReader reader = mergeState.readers.get(i);

      mergeState.docBase[i] = docBase;
      final MergeState.DocMap docMap = MergeState.DocMap.build(reader);
      mergeState.docMaps[i] = docMap;
      docBase += docMap.numDocs();

      i++;
    }

    return docBase;
  }

  private void mergeTerms(SegmentWriteState segmentWriteState) throws IOException {
    
    final List<Fields> fields = new ArrayList<Fields>();
    final List<ReaderSlice> slices = new ArrayList<ReaderSlice>();

    int docBase = 0;

    for(int readerIndex=0;readerIndex<mergeState.readers.size();readerIndex++) {
      final AtomicReader reader = mergeState.readers.get(readerIndex);
      final Fields f = reader.fields();
      final int maxDoc = reader.maxDoc();
      if (f != null) {
        slices.add(new ReaderSlice(docBase, maxDoc, readerIndex));
        fields.add(f);
      }
      docBase += maxDoc;
    }

    final FieldsConsumer consumer = codec.postingsFormat().fieldsConsumer(segmentWriteState);
    boolean success = false;
    try {
      consumer.merge(mergeState,
                     new MultiFields(fields.toArray(Fields.EMPTY_ARRAY),
                                     slices.toArray(ReaderSlice.EMPTY_ARRAY)));
      success = true;
    } finally {
      if (success) {
        IOUtils.close(consumer);
      } else {
        IOUtils.closeWhileHandlingException(consumer);
      }
    }
  }
}<|MERGE_RESOLUTION|>--- conflicted
+++ resolved
@@ -109,14 +109,10 @@
     assert numMerged == mergeState.segmentInfo.getDocCount();
 
     final SegmentWriteState segmentWriteState = new SegmentWriteState(mergeState.infoStream, directory, mergeState.segmentInfo,
-<<<<<<< HEAD
                                                                       0, mergeState.fieldInfos, termIndexInterval, null, null, context);
-=======
-                                                                      mergeState.fieldInfos, termIndexInterval, null, context);
     if (mergeState.infoStream.isEnabled("SM")) {
       t0 = System.nanoTime();
     }
->>>>>>> cf803eaf
     mergeTerms(segmentWriteState);
     if (mergeState.infoStream.isEnabled("SM")) {
       long t1 = System.nanoTime();
