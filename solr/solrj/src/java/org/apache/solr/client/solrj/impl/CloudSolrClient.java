/*
 * Licensed to the Apache Software Foundation (ASF) under one or more
 * contributor license agreements.  See the NOTICE file distributed with
 * this work for additional information regarding copyright ownership.
 * The ASF licenses this file to You under the Apache License, Version 2.0
 * (the "License"); you may not use this file except in compliance with
 * the License.  You may obtain a copy of the License at
 *
 *     http://www.apache.org/licenses/LICENSE-2.0
 *
 * Unless required by applicable law or agreed to in writing, software
 * distributed under the License is distributed on an "AS IS" BASIS,
 * WITHOUT WARRANTIES OR CONDITIONS OF ANY KIND, either express or implied.
 * See the License for the specific language governing permissions and
 * limitations under the License.
 */
package org.apache.solr.client.solrj.impl;

import java.io.IOException;
import java.lang.invoke.MethodHandles;
import java.net.ConnectException;
import java.net.SocketException;
import java.nio.file.Path;
import java.util.ArrayList;
import java.util.Collection;
import java.util.Collections;
import java.util.HashMap;
import java.util.HashSet;
import java.util.Iterator;
import java.util.List;
import java.util.Map;
import java.util.Random;
import java.util.Set;
import java.util.concurrent.ConcurrentHashMap;
import java.util.concurrent.ExecutionException;
import java.util.concurrent.ExecutorService;
import java.util.concurrent.Future;
import java.util.concurrent.TimeUnit;
import java.util.concurrent.TimeoutException;
import java.util.concurrent.locks.Lock;
import java.util.concurrent.locks.ReentrantLock;

import org.apache.http.NoHttpResponseException;
import org.apache.http.client.HttpClient;
import org.apache.http.conn.ConnectTimeoutException;
import org.apache.solr.client.solrj.ResponseParser;
import org.apache.solr.client.solrj.SolrClient;
import org.apache.solr.client.solrj.SolrRequest;
import org.apache.solr.client.solrj.SolrServerException;
import org.apache.solr.client.solrj.request.AbstractUpdateRequest;
import org.apache.solr.client.solrj.request.IsUpdateRequest;
import org.apache.solr.client.solrj.request.RequestWriter;
import org.apache.solr.client.solrj.request.UpdateRequest;
import org.apache.solr.client.solrj.util.ClientUtils;
import org.apache.solr.common.SolrException;
import org.apache.solr.common.SolrException.ErrorCode;
import org.apache.solr.common.SolrInputDocument;
import org.apache.solr.common.ToleratedUpdateError;
import org.apache.solr.common.cloud.Aliases;
import org.apache.solr.common.cloud.ClusterState;
import org.apache.solr.common.cloud.CollectionStatePredicate;
import org.apache.solr.common.cloud.CollectionStateWatcher;
import org.apache.solr.common.cloud.DocCollection;
import org.apache.solr.common.cloud.DocRouter;
import org.apache.solr.common.cloud.ImplicitDocRouter;
import org.apache.solr.common.cloud.Replica;
import org.apache.solr.common.cloud.Slice;
import org.apache.solr.common.cloud.ZkCoreNodeProps;
import org.apache.solr.common.cloud.ZkNodeProps;
import org.apache.solr.common.cloud.ZkStateReader;
import org.apache.solr.common.cloud.ZooKeeperException;
import org.apache.solr.common.params.ModifiableSolrParams;
import org.apache.solr.common.params.ShardParams;
import org.apache.solr.common.params.SolrParams;
import org.apache.solr.common.params.UpdateParams;
import org.apache.solr.common.util.ExecutorUtil;
import org.apache.solr.common.util.Hash;
import org.apache.solr.common.util.NamedList;
import org.apache.solr.common.util.SimpleOrderedMap;
import org.apache.solr.common.util.SolrjNamedThreadFactory;
import org.apache.solr.common.util.StrUtils;
import org.apache.zookeeper.KeeperException;
import org.slf4j.Logger;
import org.slf4j.LoggerFactory;
import org.slf4j.MDC;

import static org.apache.solr.common.params.CommonParams.ADMIN_PATHS;

/**
 * SolrJ client class to communicate with SolrCloud.
 * Instances of this class communicate with Zookeeper to discover
 * Solr endpoints for SolrCloud collections, and then use the 
 * {@link LBHttpSolrClient} to issue requests.
 * 
 * This class assumes the id field for your documents is called
 * 'id' - if this is not the case, you must set the right name
 * with {@link #setIdField(String)}.
 */
@SuppressWarnings("serial")
public class CloudSolrClient extends SolrClient {

  private static final Logger log = LoggerFactory.getLogger(MethodHandles.lookup().lookupClass());

  private volatile ZkStateReader zkStateReader;
  private String zkHost; // the zk server connect string
  private int zkConnectTimeout = 10000;
  private int zkClientTimeout = 10000;
  private volatile String defaultCollection;
  private final LBHttpSolrClient lbClient;
  private final boolean shutdownLBHttpSolrServer;
  private HttpClient myClient;
  private final boolean clientIsInternal;
  //no of times collection state to be reloaded if stale state error is received
  private static final int MAX_STALE_RETRIES = 5;
  Random rand = new Random();
  
  private final boolean updatesToLeaders;
  private final boolean directUpdatesToLeadersOnly;
  private boolean parallelUpdates = true;
  private ExecutorService threadPool = ExecutorUtil
      .newMDCAwareCachedThreadPool(new SolrjNamedThreadFactory(
          "CloudSolrClient ThreadPool"));
  private String idField = "id";
  public static final String STATE_VERSION = "_stateVer_";
  private final Set<String> NON_ROUTABLE_PARAMS;
  {
    NON_ROUTABLE_PARAMS = new HashSet<>();
    NON_ROUTABLE_PARAMS.add(UpdateParams.EXPUNGE_DELETES);
    NON_ROUTABLE_PARAMS.add(UpdateParams.MAX_OPTIMIZE_SEGMENTS);
    NON_ROUTABLE_PARAMS.add(UpdateParams.COMMIT);
    NON_ROUTABLE_PARAMS.add(UpdateParams.WAIT_SEARCHER);
    NON_ROUTABLE_PARAMS.add(UpdateParams.OPEN_SEARCHER);
    
    NON_ROUTABLE_PARAMS.add(UpdateParams.SOFT_COMMIT);
    NON_ROUTABLE_PARAMS.add(UpdateParams.PREPARE_COMMIT);
    NON_ROUTABLE_PARAMS.add(UpdateParams.OPTIMIZE);
    
    // Not supported via SolrCloud
    // NON_ROUTABLE_PARAMS.add(UpdateParams.ROLLBACK);

  }
  private volatile long timeToLive = 60* 1000L;
  private volatile List<Object> locks = objectList(3);


  protected final Map<String, ExpiringCachedDocCollection> collectionStateCache = new ConcurrentHashMap<String, ExpiringCachedDocCollection>(){
    final Lock evictLock = new ReentrantLock(true);
    @Override
    public ExpiringCachedDocCollection get(Object key) {
      ExpiringCachedDocCollection val = super.get(key);
      if(val == null) {
        // a new collection is likely to be added now.
        //check if there are stale items and remove them
        evictStale();
        return null;
      }
      if(val.isExpired(timeToLive)) {
        super.remove(key);
        return null;
      }
      return val;
    }

    void evictStale() {
      if(!evictLock.tryLock()) return;
      try {
        for (Entry<String, ExpiringCachedDocCollection> e : entrySet()) {
          if(e.getValue().isExpired(timeToLive)){
            super.remove(e.getKey());
          }
        }
      } finally {
        evictLock.unlock();
      }
    }

  };

  class ExpiringCachedDocCollection {
    final DocCollection cached;
    long cachedAt;

    ExpiringCachedDocCollection(DocCollection cached) {
      this.cached = cached;
      this.cachedAt = System.nanoTime();
    }

    boolean isExpired(long timeToLiveMs) {
      return (System.nanoTime() - cachedAt)
          > TimeUnit.NANOSECONDS.convert(timeToLiveMs, TimeUnit.MILLISECONDS);
    }
  }

  /**
   * Create a new client object that connects to Zookeeper and is always aware
   * of the SolrCloud state. If there is a fully redundant Zookeeper quorum and
   * SolrCloud has enough replicas for every shard in a collection, there is no
   * single point of failure. Updates will be sent to shard leaders by default.
   * 
   * @param zkHost
   *          The client endpoint of the zookeeper quorum containing the cloud
   *          state. The full specification for this string is one or more comma
   *          separated HOST:PORT values, followed by an optional chroot value
   *          that starts with a forward slash. Using a chroot allows multiple
   *          applications to coexist in one ensemble. For full details, see the
   *          Zookeeper documentation. Some examples:
   *          <p>
   *          "host1:2181"
   *          <p>
   *          "host1:2181,host2:2181,host3:2181/mysolrchroot"
   *          <p>
   *          "zoo1.example.com:2181,zoo2.example.com:2181,zoo3.example.com:2181"
   *          
   * @deprecated use {@link Builder} instead.
   */
  @Deprecated
  public CloudSolrClient(String zkHost) {
      this.zkHost = zkHost;
      this.clientIsInternal = true;
      this.myClient = HttpClientUtil.createClient(null);
      this.lbClient = new LBHttpSolrClient.Builder()
          .withHttpClient(myClient)
          .build();
      this.lbClient.setRequestWriter(new BinaryRequestWriter());
      this.lbClient.setParser(new BinaryResponseParser());
      this.updatesToLeaders = true;
      this.directUpdatesToLeadersOnly = false;
      shutdownLBHttpSolrServer = true;
      lbClient.addQueryParams(STATE_VERSION);
  }

  /**
   * Create a new client object that connects to Zookeeper and is always aware
   * of the SolrCloud state. If there is a fully redundant Zookeeper quorum and
   * SolrCloud has enough replicas for every shard in a collection, there is no
   * single point of failure. Updates will be sent to shard leaders by default.
   *
   * @param zkHost
   *          The client endpoint of the zookeeper quorum containing the cloud
   *          state. The full specification for this string is one or more comma
   *          separated HOST:PORT values, followed by an optional chroot value
   *          that starts with a forward slash. Using a chroot allows multiple
   *          applications to coexist in one ensemble. For full details, see the
   *          Zookeeper documentation. Some examples:
   *          <p>
   *          "host1:2181"
   *          <p>
   *          "host1:2181,host2:2181,host3:2181/mysolrchroot"
   *          <p>
   *          "zoo1.example.com:2181,zoo2.example.com:2181,zoo3.example.com:2181"
   * @param httpClient
   *          the {@link HttpClient} instance to be used for all requests. The
   *          provided httpClient should use a multi-threaded connection manager.
   *          
   * @deprecated use {@link Builder} instead.
   */
  @Deprecated
  public CloudSolrClient(String zkHost, HttpClient httpClient)  {
    this.zkHost = zkHost;
    this.clientIsInternal = httpClient == null;
    this.myClient = httpClient == null ? HttpClientUtil.createClient(null) : httpClient;
    this.lbClient = createLBHttpSolrClient(myClient);
    this.updatesToLeaders = true;
    this.directUpdatesToLeadersOnly = false;
    shutdownLBHttpSolrServer = true;
    lbClient.addQueryParams(STATE_VERSION);
  }
  
  /**
   * Create a new client object using multiple string values in a Collection
   * instead of a standard zkHost connection string. Note that this method will
   * not be used if there is only one String argument - that will use
   * {@link #CloudSolrClient(String)} instead.
   * 
   * @param zkHosts
   *          A Java Collection (List, Set, etc) of HOST:PORT strings, one for
   *          each host in the zookeeper ensemble. Note that with certain
   *          Collection types like HashSet, the order of hosts in the final
   *          connect string may not be in the same order you added them.
   * @param chroot
   *          A chroot value for zookeeper, starting with a forward slash. If no
   *          chroot is required, use null.
   * @throws IllegalArgumentException
   *           if the chroot value does not start with a forward slash.
   * @see #CloudSolrClient(String)
   * @deprecated use {@link Builder} instead.
   */
  @Deprecated
  public CloudSolrClient(Collection<String> zkHosts, String chroot) {
    this(zkHosts, chroot, null);
  }

  /**
   * Create a new client object using multiple string values in a Collection
   * instead of a standard zkHost connection string. Note that this method will
   * not be used if there is only one String argument - that will use
   * {@link #CloudSolrClient(String)} instead.
   *
   * @param zkHosts
   *          A Java Collection (List, Set, etc) of HOST:PORT strings, one for
   *          each host in the zookeeper ensemble. Note that with certain
   *          Collection types like HashSet, the order of hosts in the final
   *          connect string may not be in the same order you added them.
   * @param chroot
   *          A chroot value for zookeeper, starting with a forward slash. If no
   *          chroot is required, use null.
   * @param httpClient
   *          the {@link HttpClient} instance to be used for all requests. The provided httpClient should use a
   *          multi-threaded connection manager.
   * @throws IllegalArgumentException
   *           if the chroot value does not start with a forward slash.
   * @see #CloudSolrClient(String)
   * @deprecated use {@link Builder} instead.
   */
  @Deprecated
  public CloudSolrClient(Collection<String> zkHosts, String chroot, HttpClient httpClient) {
    this.zkHost = buildZkHostString(zkHosts, chroot);
    this.clientIsInternal = httpClient == null;
    this.myClient = httpClient == null ? HttpClientUtil.createClient(null) : httpClient;
    this.lbClient = createLBHttpSolrClient(myClient);
    this.updatesToLeaders = true;
    this.directUpdatesToLeadersOnly = false;
    shutdownLBHttpSolrServer = true;
  }
  
  /**
   * Create a new client object that connects to Zookeeper and is always aware
   * of the SolrCloud state. If there is a fully redundant Zookeeper quorum and
   * SolrCloud has enough replicas for every shard in a collection, there is no
   * single point of failure. Updates will be sent to shard leaders by default.
   * 
   * @param zkHosts
   *          A Java Collection (List, Set, etc) of HOST:PORT strings, one for
   *          each host in the zookeeper ensemble. Note that with certain
   *          Collection types like HashSet, the order of hosts in the final
   *          connect string may not be in the same order you added them.
   * @param chroot
   *          A chroot value for zookeeper, starting with a forward slash. If no
   *          chroot is required, use null.
   * @param httpClient
   *          the {@link HttpClient} instance to be used for all requests. The provided httpClient should use a
   *          multi-threaded connection manager.  If null, a default HttpClient will be used.
   * @param lbSolrClient
   *          LBHttpSolrServer instance for requests.  If null, a default HttpClient will be used.
   * @param updatesToLeaders
   *          If true, sends updates to shard leaders.
   *
   * @deprecated use {@link Builder} instead.  This will soon be a protected method, and will only
   * be available for use in implementing subclasses.
   */
  @Deprecated
  public CloudSolrClient(Collection<String> zkHosts, String chroot, HttpClient httpClient, LBHttpSolrClient lbSolrClient, boolean updatesToLeaders) {
    this(zkHosts, chroot, httpClient, lbSolrClient, updatesToLeaders, false);
  }

  /**
   * Create a new client object that connects to Zookeeper and is always aware
   * of the SolrCloud state. If there is a fully redundant Zookeeper quorum and
   * SolrCloud has enough replicas for every shard in a collection, there is no
   * single point of failure. Updates will be sent to shard leaders by default.
   *
   * @param zkHosts
   *          A Java Collection (List, Set, etc) of HOST:PORT strings, one for
   *          each host in the zookeeper ensemble. Note that with certain
   *          Collection types like HashSet, the order of hosts in the final
   *          connect string may not be in the same order you added them.
   * @param chroot
   *          A chroot value for zookeeper, starting with a forward slash. If no
   *          chroot is required, use null.
   * @param httpClient
   *          the {@link HttpClient} instance to be used for all requests. The provided httpClient should use a
   *          multi-threaded connection manager.  If null, a default HttpClient will be used.
   * @param lbSolrClient
   *          LBHttpSolrServer instance for requests.  If null, a default HttpClient will be used.
   * @param updatesToLeaders
   *          If true, sends updates to shard leaders.
   * @param directUpdatesToLeadersOnly
   *          If true, sends direct updates to shard leaders only.
   */
  private CloudSolrClient(Collection<String> zkHosts, String chroot, HttpClient httpClient, LBHttpSolrClient lbSolrClient,
      boolean updatesToLeaders, boolean directUpdatesToLeadersOnly) {
    this.zkHost = buildZkHostString(zkHosts, chroot);
    this.updatesToLeaders = updatesToLeaders;
    this.directUpdatesToLeadersOnly = directUpdatesToLeadersOnly;
    
    this.clientIsInternal = httpClient == null;
    this.myClient = httpClient == null ? HttpClientUtil.createClient(null) : httpClient;
    
    this.shutdownLBHttpSolrServer = lbSolrClient == null;
    this.lbClient = lbSolrClient == null ? createLBHttpSolrClient(myClient) : lbSolrClient;
  }
  
  /**
   * @param zkHost
   *          A zookeeper client endpoint.
   * @param updatesToLeaders
   *          If true, sends updates only to shard leaders.
   * @see #CloudSolrClient(String) for full description and details on zkHost
   * @deprecated use {@link CloudSolrClient.Builder} instead.
   */
  @Deprecated
  public CloudSolrClient(String zkHost, boolean updatesToLeaders) {
    this(zkHost, updatesToLeaders, null);
  }

  /**
   * @param zkHost
   *          A zookeeper client endpoint.
   * @param updatesToLeaders
   *          If true, sends updates only to shard leaders.
   * @param httpClient
   *          the {@link HttpClient} instance to be used for all requests. The provided httpClient should use a
   *          multi-threaded connection manager.
   * @see #CloudSolrClient(String) for full description and details on zkHost
   * @deprecated use {@link CloudSolrClient.Builder} instead.
   */
  @Deprecated
  public CloudSolrClient(String zkHost, boolean updatesToLeaders, HttpClient httpClient) {
    this.zkHost = zkHost;
    this.clientIsInternal = httpClient == null;
    this.myClient = httpClient == null ? HttpClientUtil.createClient(null) : httpClient;
    this.lbClient = new LBHttpSolrClient.Builder()
        .withHttpClient(myClient)
        .build();
    this.lbClient.setRequestWriter(new BinaryRequestWriter());
    this.lbClient.setParser(new BinaryResponseParser());
    this.updatesToLeaders = updatesToLeaders;
    this.directUpdatesToLeadersOnly = false;
    shutdownLBHttpSolrServer = true;
    lbClient.addQueryParams(STATE_VERSION);
  }

  /**Sets the cache ttl for DocCollection Objects cached  . This is only applicable for collections which are persisted outside of clusterstate.json
   * @param seconds ttl value in seconds
   */
  public void setCollectionCacheTTl(int seconds){
    assert seconds > 0;
    timeToLive = seconds*1000L;
  }

  /**
   * @param zkHost
   *          A zookeeper client endpoint.
   * @param lbClient
   *          LBHttpSolrServer instance for requests.
   * @see #CloudSolrClient(String) for full description and details on zkHost
   * @deprecated use {@link CloudSolrClient.Builder} instead.
   */
  @Deprecated
  public CloudSolrClient(String zkHost, LBHttpSolrClient lbClient) {
    this(zkHost, lbClient, true);
  }
  
  /**
   * @param zkHost
   *          A zookeeper client endpoint.
   * @param lbClient
   *          LBHttpSolrServer instance for requests.
   * @param updatesToLeaders
   *          If true, sends updates only to shard leaders.
   * @see #CloudSolrClient(String) for full description and details on zkHost
   * @deprecated use {@link Builder} instead.
   */
  @Deprecated
  public CloudSolrClient(String zkHost, LBHttpSolrClient lbClient, boolean updatesToLeaders) {
    this.zkHost = zkHost;
    this.lbClient = lbClient;
    this.updatesToLeaders = updatesToLeaders;
    this.directUpdatesToLeadersOnly = false;
    shutdownLBHttpSolrServer = false;
    this.clientIsInternal = false;
    lbClient.addQueryParams(STATE_VERSION);
  }
  
  public ResponseParser getParser() {
    return lbClient.getParser();
  }
  
  /**
   * Note: This setter method is <b>not thread-safe</b>.
   * 
   * @param processor
   *          Default Response Parser chosen to parse the response if the parser
   *          were not specified as part of the request.
   * @see org.apache.solr.client.solrj.SolrRequest#getResponseParser()
   */
  public void setParser(ResponseParser processor) {
    lbClient.setParser(processor);
  }
  
  public RequestWriter getRequestWriter() {
    return lbClient.getRequestWriter();
  }
  
  public void setRequestWriter(RequestWriter requestWriter) {
    lbClient.setRequestWriter(requestWriter);
  }

  /**
   * @return the zkHost value used to connect to zookeeper.
   */
  public String getZkHost() {
    return zkHost;
  }

  public ZkStateReader getZkStateReader() {
    return zkStateReader;
  }

  /**
   * @param idField the field to route documents on.
   */
  public void setIdField(String idField) {
    this.idField = idField;
  }

  /**
   * @return the field that updates are routed on.
   */
  public String getIdField() {
    return idField;
  }
  
  /** Sets the default collection for request */
  public void setDefaultCollection(String collection) {
    this.defaultCollection = collection;
  }

  /** Gets the default collection for request */
  public String getDefaultCollection() {
    return defaultCollection;
  }

  /** Set the connect timeout to the zookeeper ensemble in ms */
  public void setZkConnectTimeout(int zkConnectTimeout) {
    this.zkConnectTimeout = zkConnectTimeout;
  }

  /** Set the timeout to the zookeeper ensemble in ms */
  public void setZkClientTimeout(int zkClientTimeout) {
    this.zkClientTimeout = zkClientTimeout;
  }

  /**
   * Connect to the zookeeper ensemble.
   * This is an optional method that may be used to force a connect before any other requests are sent.
   *
   */
  public void connect() {
    if (zkStateReader == null) {
      synchronized (this) {
        if (zkStateReader == null) {
          ZkStateReader zk = null;
          try {
            zk = new ZkStateReader(zkHost, zkClientTimeout, zkConnectTimeout);
            zk.createClusterStateWatchersAndUpdate();
            zkStateReader = zk;
          } catch (InterruptedException e) {
            zk.close();
            Thread.currentThread().interrupt();
            throw new ZooKeeperException(SolrException.ErrorCode.SERVER_ERROR, "", e);
          } catch (KeeperException e) {
            zk.close();
            throw new ZooKeeperException(SolrException.ErrorCode.SERVER_ERROR, "", e);
          } catch (Exception e) {
            if (zk != null) zk.close();
            // do not wrap because clients may be relying on the underlying exception being thrown
            throw e;
          }
        }
      }
    }
  }

  /**
   * Connect to a cluster.  If the cluster is not ready, retry connection up to a given timeout.
   * @param duration the timeout
   * @param timeUnit the units of the timeout
   * @throws TimeoutException if the cluster is not ready after the timeout
   * @throws InterruptedException if the wait is interrupted
   */
  public void connect(long duration, TimeUnit timeUnit) throws TimeoutException, InterruptedException {
    log.info("Waiting for {} {} for cluster at {} to be ready", duration, timeUnit, zkHost);
    long timeout = System.nanoTime() + timeUnit.toNanos(duration);
    while (System.nanoTime() < timeout) {
      try {
        connect();
        log.info("Cluster at {} ready", zkHost);
        return;
      }
      catch (RuntimeException e) {
        // not ready yet, then...
      }
      TimeUnit.MILLISECONDS.sleep(250);
    }
    throw new TimeoutException("Timed out waiting for cluster");
  }

  public void setParallelUpdates(boolean parallelUpdates) {
    this.parallelUpdates = parallelUpdates;
  }

  /**
   * Upload a set of config files to Zookeeper and give it a name
   *
   * NOTE: You should only allow trusted users to upload configs.  If you
   * are allowing client access to zookeeper, you should protect the
   * /configs node against unauthorised write access.
   *
   * @param configPath {@link java.nio.file.Path} to the config files
   * @param configName the name of the config
   * @throws IOException if an IO error occurs
   */
  public void uploadConfig(Path configPath, String configName) throws IOException {
    connect();
    zkStateReader.getConfigManager().uploadConfigDir(configPath, configName);
  }

  /**
   * Download a named config from Zookeeper to a location on the filesystem
   * @param configName    the name of the config
   * @param downloadPath  the path to write config files to
   * @throws IOException  if an I/O exception occurs
   */
  public void downloadConfig(String configName, Path downloadPath) throws IOException {
    connect();
    zkStateReader.getConfigManager().downloadConfigDir(configName, downloadPath);
  }

  /**
   * Block until a collection state matches a predicate, or a timeout
   *
   * Note that the predicate may be called again even after it has returned true, so
   * implementors should avoid changing state within the predicate call itself.
   *
   * @param collection the collection to watch
   * @param wait       how long to wait
   * @param unit       the units of the wait parameter
   * @param predicate  a {@link CollectionStatePredicate} to check the collection state
   * @throws InterruptedException on interrupt
   * @throws TimeoutException     on timeout
   */
  public void waitForState(String collection, long wait, TimeUnit unit, CollectionStatePredicate predicate)
      throws InterruptedException, TimeoutException {
    connect();
    zkStateReader.waitForState(collection, wait, unit, predicate);
  }

  /**
   * Register a CollectionStateWatcher to be called when the cluster state for a collection changes
   *
   * Note that the watcher is unregistered after it has been called once.  To make a watcher persistent,
   * it should re-register itself in its {@link CollectionStateWatcher#onStateChanged(Set, DocCollection)}
   * call
   *
   * @param collection the collection to watch
   * @param watcher    a watcher that will be called when the state changes
   */
  public void registerCollectionStateWatcher(String collection, CollectionStateWatcher watcher) {
    connect();
    zkStateReader.registerCollectionStateWatcher(collection, watcher);
  }

  private NamedList<Object> directUpdate(AbstractUpdateRequest request, String collection, ClusterState clusterState) throws SolrServerException {
    UpdateRequest updateRequest = (UpdateRequest) request;
    ModifiableSolrParams params = (ModifiableSolrParams) request.getParams();
    ModifiableSolrParams routableParams = new ModifiableSolrParams();
    ModifiableSolrParams nonRoutableParams = new ModifiableSolrParams();

    if(params != null) {
      nonRoutableParams.add(params);
      routableParams.add(params);
      for(String param : NON_ROUTABLE_PARAMS) {
        routableParams.remove(param);
      }
    }

    if (collection == null) {
      throw new SolrServerException("No collection param specified on request and no default collection has been set.");
    }


    //Check to see if the collection is an alias.
    Aliases aliases = zkStateReader.getAliases();
    if(aliases != null) {
      Map<String, String> collectionAliases = aliases.getCollectionAliasMap();
      if(collectionAliases != null && collectionAliases.containsKey(collection)) {
        collection = collectionAliases.get(collection);
      }
    }

    DocCollection col = getDocCollection(clusterState, collection,null);

    DocRouter router = col.getRouter();
    
    if (router instanceof ImplicitDocRouter) {
      // short circuit as optimization
      return null;
    }

    //Create the URL map, which is keyed on slice name.
    //The value is a list of URLs for each replica in the slice.
    //The first value in the list is the leader for the slice.
    final Map<String,List<String>> urlMap = buildUrlMap(col);
    final Map<String, LBHttpSolrClient.Req> routes = (urlMap == null ? null : updateRequest.getRoutes(router, col, urlMap, routableParams, this.idField));
    if (routes == null) {
      if (directUpdatesToLeadersOnly && hasInfoToFindLeaders(updateRequest, idField)) {
          // we have info (documents with ids and/or ids to delete) with
          // which to find the leaders but we could not find (all of) them
          throw new SolrException(ErrorCode.SERVICE_UNAVAILABLE,
              "directUpdatesToLeadersOnly==true but could not find leader(s)");
      } else {
        // we could not find a leader or routes yet - use unoptimized general path
        return null;
      }
    }

    final NamedList<Throwable> exceptions = new NamedList<>();
    final NamedList<NamedList> shardResponses = new NamedList<>(routes.size()+1); // +1 for deleteQuery

    long start = System.nanoTime();

    if (parallelUpdates) {
      final Map<String, Future<NamedList<?>>> responseFutures = new HashMap<>(routes.size());
      for (final Map.Entry<String, LBHttpSolrClient.Req> entry : routes.entrySet()) {
        final String url = entry.getKey();
        final LBHttpSolrClient.Req lbRequest = entry.getValue();
        try {
          MDC.put("CloudSolrClient.url", url);
          responseFutures.put(url, threadPool.submit(() -> lbClient.request(lbRequest).getResponse()));
        } finally {
          MDC.remove("CloudSolrClient.url");
        }
      }

      for (final Map.Entry<String, Future<NamedList<?>>> entry: responseFutures.entrySet()) {
        final String url = entry.getKey();
        final Future<NamedList<?>> responseFuture = entry.getValue();
        try {
          shardResponses.add(url, responseFuture.get());
        } catch (InterruptedException e) {
          Thread.currentThread().interrupt();
          throw new RuntimeException(e);
        } catch (ExecutionException e) {
          exceptions.add(url, e.getCause());
        }
      }

      if (exceptions.size() > 0) {
        Throwable firstException = exceptions.getVal(0);
        if(firstException instanceof SolrException) {
          SolrException e = (SolrException) firstException;
          throw new RouteException(ErrorCode.getErrorCode(e.code()), exceptions, routes);
        } else {
          throw new RouteException(ErrorCode.SERVER_ERROR, exceptions, routes);
        }
      }
    } else {
      for (Map.Entry<String, LBHttpSolrClient.Req> entry : routes.entrySet()) {
        String url = entry.getKey();
        LBHttpSolrClient.Req lbRequest = entry.getValue();
        try {
          NamedList<Object> rsp = lbClient.request(lbRequest).getResponse();
          shardResponses.add(url, rsp);
        } catch (Exception e) {
          if(e instanceof SolrException) {
            throw (SolrException) e;
          } else {
            throw new SolrServerException(e);
          }
        }
      }
    }

    UpdateRequest nonRoutableRequest = null;
    List<String> deleteQuery = updateRequest.getDeleteQuery();
    if (deleteQuery != null && deleteQuery.size() > 0) {
      UpdateRequest deleteQueryRequest = new UpdateRequest();
      deleteQueryRequest.setDeleteQuery(deleteQuery);
      nonRoutableRequest = deleteQueryRequest;
    }
    
    Set<String> paramNames = nonRoutableParams.getParameterNames();
    
    Set<String> intersection = new HashSet<>(paramNames);
    intersection.retainAll(NON_ROUTABLE_PARAMS);
    
    if (nonRoutableRequest != null || intersection.size() > 0) {
      if (nonRoutableRequest == null) {
        nonRoutableRequest = new UpdateRequest();
      }
      nonRoutableRequest.setParams(nonRoutableParams);
      List<String> urlList = new ArrayList<>();
      urlList.addAll(routes.keySet());
      Collections.shuffle(urlList, rand);
      LBHttpSolrClient.Req req = new LBHttpSolrClient.Req(nonRoutableRequest, urlList);
      try {
        LBHttpSolrClient.Rsp rsp = lbClient.request(req);
        shardResponses.add(urlList.get(0), rsp.getResponse());
      } catch (Exception e) {
        throw new SolrException(ErrorCode.SERVER_ERROR, urlList.get(0), e);
      }
    }

    long end = System.nanoTime();

    RouteResponse rr = condenseResponse(shardResponses, (int) TimeUnit.MILLISECONDS.convert(end - start, TimeUnit.NANOSECONDS));
    rr.setRouteResponses(shardResponses);
    rr.setRoutes(routes);
    return rr;
  }

  private Map<String,List<String>> buildUrlMap(DocCollection col) {
    Map<String, List<String>> urlMap = new HashMap<>();
    Collection<Slice> slices = col.getActiveSlices();
    Iterator<Slice> sliceIterator = slices.iterator();
    while (sliceIterator.hasNext()) {
      Slice slice = sliceIterator.next();
      String name = slice.getName();
      List<String> urls = new ArrayList<>();
      Replica leader = slice.getLeader();
      if (leader == null) {
        if (directUpdatesToLeadersOnly) {
          continue;
        }
        // take unoptimized general path - we cannot find a leader yet
        return null;
      }
      ZkCoreNodeProps zkProps = new ZkCoreNodeProps(leader);
      String url = zkProps.getCoreUrl();
      urls.add(url);
      if (!directUpdatesToLeadersOnly) {
        for (Replica replica : slice.getReplicas()) {
          if (!replica.getNodeName().equals(leader.getNodeName()) &&
              !replica.getName().equals(leader.getName())) {
            ZkCoreNodeProps zkProps1 = new ZkCoreNodeProps(replica);
            String url1 = zkProps1.getCoreUrl();
            urls.add(url1);
          }
        }
      }
      urlMap.put(name, urls);
    }
    return urlMap;
  }

  public RouteResponse condenseResponse(NamedList response, int timeMillis) {
    RouteResponse condensed = new RouteResponse();
    int status = 0;
    Integer rf = null;
    Integer minRf = null;
    
    // TolerantUpdateProcessor
    List<SimpleOrderedMap<String>> toleratedErrors = null; 
    int maxToleratedErrors = Integer.MAX_VALUE;
      
    for(int i=0; i<response.size(); i++) {
      NamedList shardResponse = (NamedList)response.getVal(i);
      NamedList header = (NamedList)shardResponse.get("responseHeader");      
      Integer shardStatus = (Integer)header.get("status");
      int s = shardStatus.intValue();
      if(s > 0) {
          status = s;
      }
      Object rfObj = header.get(UpdateRequest.REPFACT);
      if (rfObj != null && rfObj instanceof Integer) {
        Integer routeRf = (Integer)rfObj;
        if (rf == null || routeRf < rf)
          rf = routeRf;
      }
      minRf = (Integer)header.get(UpdateRequest.MIN_REPFACT);

      List<SimpleOrderedMap<String>> shardTolerantErrors = 
        (List<SimpleOrderedMap<String>>) header.get("errors");
      if (null != shardTolerantErrors) {
        Integer shardMaxToleratedErrors = (Integer) header.get("maxErrors");
        assert null != shardMaxToleratedErrors : "TolerantUpdateProcessor reported errors but not maxErrors";
        // if we get into some weird state where the nodes disagree about the effective maxErrors,
        // assume the min value seen to decide if we should fail.
        maxToleratedErrors = Math.min(maxToleratedErrors,
                                      ToleratedUpdateError.getEffectiveMaxErrors(shardMaxToleratedErrors.intValue()));
        
        if (null == toleratedErrors) {
          toleratedErrors = new ArrayList<SimpleOrderedMap<String>>(shardTolerantErrors.size());
        }
        for (SimpleOrderedMap<String> err : shardTolerantErrors) {
          toleratedErrors.add(err);
        }
      }
    }

    NamedList cheader = new NamedList();
    cheader.add("status", status);
    cheader.add("QTime", timeMillis);
    if (rf != null)
      cheader.add(UpdateRequest.REPFACT, rf);
    if (minRf != null)
      cheader.add(UpdateRequest.MIN_REPFACT, minRf);
    if (null != toleratedErrors) {
      cheader.add("maxErrors", ToleratedUpdateError.getUserFriendlyMaxErrors(maxToleratedErrors));
      cheader.add("errors", toleratedErrors);
      if (maxToleratedErrors < toleratedErrors.size()) {
        // cumulative errors are too high, we need to throw a client exception w/correct metadata

        // NOTE: it shouldn't be possible for 1 == toleratedErrors.size(), because if that were the case
        // then at least one shard should have thrown a real error before this, so we don't worry
        // about having a more "singular" exception msg for that situation
        StringBuilder msgBuf =  new StringBuilder()
          .append(toleratedErrors.size()).append(" Async failures during distributed update: ");
          
        NamedList metadata = new NamedList<String>();
        for (SimpleOrderedMap<String> err : toleratedErrors) {
          ToleratedUpdateError te = ToleratedUpdateError.parseMap(err);
          metadata.add(te.getMetadataKey(), te.getMetadataValue());
          
          msgBuf.append("\n").append(te.getMessage());
        }
        
        SolrException toThrow = new SolrException(ErrorCode.BAD_REQUEST, msgBuf.toString());
        toThrow.setMetadata(metadata);
        throw toThrow;
      }
    }
    condensed.add("responseHeader", cheader);
    return condensed;
  }

  public static class RouteResponse extends NamedList {
    private NamedList routeResponses;
    private Map<String, LBHttpSolrClient.Req> routes;

    public void setRouteResponses(NamedList routeResponses) {
      this.routeResponses = routeResponses;
    }

    public NamedList getRouteResponses() {
      return routeResponses;
    }

    public void setRoutes(Map<String, LBHttpSolrClient.Req> routes) {
      this.routes = routes;
    }

    public Map<String, LBHttpSolrClient.Req> getRoutes() {
      return routes;
    }

  }

  public static class RouteException extends SolrException {

    private NamedList<Throwable> throwables;
    private Map<String, LBHttpSolrClient.Req> routes;

    public RouteException(ErrorCode errorCode, NamedList<Throwable> throwables, Map<String, LBHttpSolrClient.Req> routes){
      super(errorCode, throwables.getVal(0).getMessage(), throwables.getVal(0));
      this.throwables = throwables;
      this.routes = routes;

      // create a merged copy of the metadata from all wrapped exceptions
      NamedList<String> metadata = new NamedList<String>();
      for (int i = 0; i < throwables.size(); i++) {
        Throwable t = throwables.getVal(i);
        if (t instanceof SolrException) {
          SolrException e = (SolrException) t;
          NamedList<String> eMeta = e.getMetadata();
          if (null != eMeta) {
            metadata.addAll(eMeta);
          }
        }
      }
      if (0 < metadata.size()) {
        this.setMetadata(metadata);
      }
    }

    public NamedList<Throwable> getThrowables() {
      return throwables;
    }

    public Map<String, LBHttpSolrClient.Req> getRoutes() {
      return this.routes;
    }
  }

  @Override
  public NamedList<Object> request(SolrRequest request, String collection) throws SolrServerException, IOException {
    SolrParams reqParams = request.getParams();

    if (collection == null)
      collection = (reqParams != null) ? reqParams.get("collection", getDefaultCollection()) : getDefaultCollection();
    return requestWithRetryOnStaleState(request, 0, collection);
  }
<<<<<<< HEAD
  private static final Set<String> ADMIN_PATHS = new HashSet<>(Arrays.asList(
      CORES_HANDLER_PATH,
      COLLECTIONS_HANDLER_PATH,
      CONFIGSETS_HANDLER_PATH,
      AUTHC_PATH,
      AUTHZ_PATH,
      "/v2/cluster/security/authentication",
      "/v2/cluster/security/authorization"
      ));
=======
>>>>>>> 1a61fb68

  /**
   * As this class doesn't watch external collections on the client side,
   * there's a chance that the request will fail due to cached stale state,
   * which means the state must be refreshed from ZK and retried.
   */
  protected NamedList<Object> requestWithRetryOnStaleState(SolrRequest request, int retryCount, String collection)
      throws SolrServerException, IOException {

    connect(); // important to call this before you start working with the ZkStateReader

    // build up a _stateVer_ param to pass to the server containing all of the
    // external collection state versions involved in this request, which allows
    // the server to notify us that our cached state for one or more of the external
    // collections is stale and needs to be refreshed ... this code has no impact on internal collections
    String stateVerParam = null;
    List<DocCollection> requestedCollections = null;
    boolean isAdmin = ADMIN_PATHS.contains(request.getPath());
    if (collection != null &&  !isAdmin) { // don't do _stateVer_ checking for admin requests
      Set<String> requestedCollectionNames = getCollectionNames(getZkStateReader().getClusterState(), collection);

      StringBuilder stateVerParamBuilder = null;
      for (String requestedCollection : requestedCollectionNames) {
        // track the version of state we're using on the client side using the _stateVer_ param
        DocCollection coll = getDocCollection(getZkStateReader().getClusterState(), requestedCollection,null);
        int collVer = coll.getZNodeVersion();
        if (coll.getStateFormat()>1) {
          if(requestedCollections == null) requestedCollections = new ArrayList<>(requestedCollectionNames.size());
          requestedCollections.add(coll);

          if (stateVerParamBuilder == null) {
            stateVerParamBuilder = new StringBuilder();
          } else {
            stateVerParamBuilder.append("|"); // hopefully pipe is not an allowed char in a collection name
          }

          stateVerParamBuilder.append(coll.getName()).append(":").append(collVer);
        }
      }

      if (stateVerParamBuilder != null) {
        stateVerParam = stateVerParamBuilder.toString();
      }
    }

    if (request.getParams() instanceof ModifiableSolrParams) {
      ModifiableSolrParams params = (ModifiableSolrParams) request.getParams();
      if (stateVerParam != null) {
        params.set(STATE_VERSION, stateVerParam);
      } else {
        params.remove(STATE_VERSION);
      }
    } // else: ??? how to set this ???

    NamedList<Object> resp = null;
    try {
      resp = sendRequest(request, collection);
      //to avoid an O(n) operation we always add STATE_VERSION to the last and try to read it from there
      Object o = resp == null || resp.size() == 0 ? null : resp.get(STATE_VERSION, resp.size() - 1);
      if(o != null && o instanceof Map) {
        //remove this because no one else needs this and tests would fail if they are comparing responses
        resp.remove(resp.size()-1);
        Map invalidStates = (Map) o;
        for (Object invalidEntries : invalidStates.entrySet()) {
          Map.Entry e = (Map.Entry) invalidEntries;
          getDocCollection(getZkStateReader().getClusterState(),(String)e.getKey(), (Integer)e.getValue());
        }

      }
    } catch (Exception exc) {

      Throwable rootCause = SolrException.getRootCause(exc);
      // don't do retry support for admin requests or if the request doesn't have a collection specified
      if (collection == null || isAdmin) {
        if (exc instanceof SolrServerException) {
          throw (SolrServerException)exc;
        } else if (exc instanceof IOException) {
          throw (IOException)exc;
        }else if (exc instanceof RuntimeException) {
          throw (RuntimeException) exc;
        }
        else {
          throw new SolrServerException(rootCause);
        }
      }

      int errorCode = (rootCause instanceof SolrException) ?
          ((SolrException)rootCause).code() : SolrException.ErrorCode.UNKNOWN.code;

      log.error("Request to collection {} failed due to ("+errorCode+
          ") {}, retry? "+retryCount, collection, rootCause.toString());

      boolean wasCommError =
          (rootCause instanceof ConnectException ||
              rootCause instanceof ConnectTimeoutException ||
              rootCause instanceof NoHttpResponseException ||
              rootCause instanceof SocketException);

      boolean stateWasStale = false;
      if (retryCount < MAX_STALE_RETRIES  &&
          requestedCollections != null    &&
          !requestedCollections.isEmpty() &&
          SolrException.ErrorCode.getErrorCode(errorCode) == SolrException.ErrorCode.INVALID_STATE)
      {
        // cached state for one or more external collections was stale
        // re-issue request using updated state
        stateWasStale = true;

        // just re-read state for all of them, which is a little heavy handed but hopefully a rare occurrence
        for (DocCollection ext : requestedCollections) {
          collectionStateCache.remove(ext.getName());
        }
      }

      // if we experienced a communication error, it's worth checking the state
      // with ZK just to make sure the node we're trying to hit is still part of the collection
      if (retryCount < MAX_STALE_RETRIES &&
          !stateWasStale &&
          requestedCollections != null &&
          !requestedCollections.isEmpty() &&
          wasCommError) {
        for (DocCollection ext : requestedCollections) {
          DocCollection latestStateFromZk = getDocCollection(zkStateReader.getClusterState(), ext.getName(),null);
          if (latestStateFromZk.getZNodeVersion() != ext.getZNodeVersion()) {
            // looks like we couldn't reach the server because the state was stale == retry
            stateWasStale = true;
            // we just pulled state from ZK, so update the cache so that the retry uses it
            collectionStateCache.put(ext.getName(), new ExpiringCachedDocCollection(latestStateFromZk));
          }
        }
      }

      if (requestedCollections != null) {
        requestedCollections.clear(); // done with this
      }

      // if the state was stale, then we retry the request once with new state pulled from Zk
      if (stateWasStale) {
        log.warn("Re-trying request to  collection(s) "+collection+" after stale state error from server.");
        resp = requestWithRetryOnStaleState(request, retryCount+1, collection);
      } else {
        if(exc instanceof SolrException) {
          throw exc;
        } if (exc instanceof SolrServerException) {
          throw (SolrServerException)exc;
        } else if (exc instanceof IOException) {
          throw (IOException)exc;
        } else {
          throw new SolrServerException(rootCause);
        }
      }
    }

    return resp;
  }

  protected NamedList<Object> sendRequest(SolrRequest request, String collection)
      throws SolrServerException, IOException {
    connect();
    
    ClusterState clusterState = zkStateReader.getClusterState();
    
    boolean sendToLeaders = false;
    List<String> replicas = null;
    
    if (request instanceof IsUpdateRequest) {
      if (request instanceof UpdateRequest) {
        NamedList<Object> response = directUpdate((AbstractUpdateRequest) request, collection, clusterState);
        if (response != null) {
          return response;
        }
      }
      sendToLeaders = true;
      replicas = new ArrayList<>();
    }
    
    SolrParams reqParams = request.getParams();
    if (reqParams == null) {
      reqParams = new ModifiableSolrParams();
    }
    List<String> theUrlList = new ArrayList<>();
    if (ADMIN_PATHS.contains(request.getPath())) {
      Set<String> liveNodes = clusterState.getLiveNodes();
      for (String liveNode : liveNodes) {
        theUrlList.add(zkStateReader.getBaseUrlForNodeName(liveNode));
      }
    } else {
      
      if (collection == null) {
        throw new SolrServerException(
            "No collection param specified on request and no default collection has been set.");
      }
      
      Set<String> collectionNames = getCollectionNames(clusterState, collection);
      if (collectionNames.size() == 0) {
        throw new SolrException(ErrorCode.BAD_REQUEST,
            "Could not find collection: " + collection);
      }

      String shardKeys =  reqParams.get(ShardParams._ROUTE_);

      // TODO: not a big deal because of the caching, but we could avoid looking
      // at every shard
      // when getting leaders if we tweaked some things
      
      // Retrieve slices from the cloud state and, for each collection
      // specified,
      // add it to the Map of slices.
      Map<String,Slice> slices = new HashMap<>();
      for (String collectionName : collectionNames) {
        DocCollection col = getDocCollection(clusterState, collectionName, null);
        Collection<Slice> routeSlices = col.getRouter().getSearchSlices(shardKeys, reqParams , col);
        ClientUtils.addSlices(slices, collectionName, routeSlices, true);
      }
      Set<String> liveNodes = clusterState.getLiveNodes();

      List<String> leaderUrlList = null;
      List<String> urlList = null;
      List<String> replicasList = null;
      
      // build a map of unique nodes
      // TODO: allow filtering by group, role, etc
      Map<String,ZkNodeProps> nodes = new HashMap<>();
      List<String> urlList2 = new ArrayList<>();
      for (Slice slice : slices.values()) {
        for (ZkNodeProps nodeProps : slice.getReplicasMap().values()) {
          ZkCoreNodeProps coreNodeProps = new ZkCoreNodeProps(nodeProps);
          String node = coreNodeProps.getNodeName();
          if (!liveNodes.contains(coreNodeProps.getNodeName())
              || Replica.State.getState(coreNodeProps.getState()) != Replica.State.ACTIVE) continue;
          if (nodes.put(node, nodeProps) == null) {
            if (!sendToLeaders || coreNodeProps.isLeader()) {
              String url;
              if (reqParams.get(UpdateParams.COLLECTION) == null) {
                url = ZkCoreNodeProps.getCoreUrl(nodeProps.getStr(ZkStateReader.BASE_URL_PROP), collection);
              } else {
                url = coreNodeProps.getCoreUrl();
              }
              urlList2.add(url);
            } else {
              String url;
              if (reqParams.get(UpdateParams.COLLECTION) == null) {
                url = ZkCoreNodeProps.getCoreUrl(nodeProps.getStr(ZkStateReader.BASE_URL_PROP), collection);
              } else {
                url = coreNodeProps.getCoreUrl();
              }
              replicas.add(url);
            }
          }
        }
      }
      
      if (sendToLeaders) {
        leaderUrlList = urlList2;
        replicasList = replicas;
      } else {
        urlList = urlList2;
      }
      
      if (sendToLeaders) {
        theUrlList = new ArrayList<>(leaderUrlList.size());
        theUrlList.addAll(leaderUrlList);
      } else {
        theUrlList = new ArrayList<>(urlList.size());
        theUrlList.addAll(urlList);
      }

      Collections.shuffle(theUrlList, rand);
      if (sendToLeaders) {
        ArrayList<String> theReplicas = new ArrayList<>(
            replicasList.size());
        theReplicas.addAll(replicasList);
        Collections.shuffle(theReplicas, rand);
        theUrlList.addAll(theReplicas);
      }
      
      if (theUrlList.isEmpty()) {
        for (String s : collectionNames) {
          if (s != null) collectionStateCache.remove(s);
        }
        throw new SolrException(SolrException.ErrorCode.INVALID_STATE,
            "Could not find a healthy node to handle the request.");
      }
    }

    LBHttpSolrClient.Req req = new LBHttpSolrClient.Req(request, theUrlList);
    LBHttpSolrClient.Rsp rsp = lbClient.request(req);
    return rsp.getResponse();
  }

  private Set<String> getCollectionNames(ClusterState clusterState,
                                         String collection) {
    // Extract each comma separated collection name and store in a List.
    List<String> rawCollectionsList = StrUtils.splitSmart(collection, ",", true);
    Set<String> collectionNames = new HashSet<>();
    // validate collections
    for (String collectionName : rawCollectionsList) {
      if (!clusterState.hasCollection(collectionName)) {
        Aliases aliases = zkStateReader.getAliases();
        String alias = aliases.getCollectionAlias(collectionName);
        if (alias != null) {
          List<String> aliasList = StrUtils.splitSmart(alias, ",", true);
          collectionNames.addAll(aliasList);
          continue;
        }

          throw new SolrException(ErrorCode.BAD_REQUEST, "Collection not found: " + collectionName);
        }

      collectionNames.add(collectionName);
    }
    return collectionNames;
  }

  @Override
  public void close() throws IOException {
    if (zkStateReader != null) {
      synchronized(this) {
        if (zkStateReader!= null)
          zkStateReader.close();
        zkStateReader = null;
      }
    }
    
    if (shutdownLBHttpSolrServer) {
      lbClient.close();
    }
    
    if (clientIsInternal && myClient!=null) {
      HttpClientUtil.close(myClient);
    }

    if(this.threadPool != null && !this.threadPool.isShutdown()) {
      this.threadPool.shutdown();
    }
  }

  public LBHttpSolrClient getLbClient() {
    return lbClient;
  }
  
  public boolean isUpdatesToLeaders() {
    return updatesToLeaders;
  }

  /**
   * @return true if direct updates are sent to shard leaders only
   */
  public boolean isDirectUpdatesToLeadersOnly() {
    return directUpdatesToLeadersOnly;
  }

  /**If caches are expired they are refreshed after acquiring a lock.
   * use this to set the number of locks
   */
  public void setParallelCacheRefreshes(int n){ locks = objectList(n); }

  private static ArrayList<Object> objectList(int n) {
    ArrayList<Object> l =  new ArrayList<>(n);
    for(int i=0;i<n;i++) l.add(new Object());
    return l;
  }


  protected DocCollection getDocCollection(ClusterState clusterState, String collection, Integer expectedVersion) throws SolrException {
    if (collection == null) return null;
    DocCollection col = getFromCache(collection);
    if (col != null) {
      if (expectedVersion == null) return col;
      if (expectedVersion.intValue() == col.getZNodeVersion()) return col;
    }

    ClusterState.CollectionRef ref = clusterState.getCollectionRef(collection);
    if (ref == null) {
      //no such collection exists
      return null;
    }
    if (!ref.isLazilyLoaded()) {
      //it is readily available just return it
      return ref.get();
    }
    List locks = this.locks;
    final Object lock = locks.get(Math.abs(Hash.murmurhash3_x86_32(collection, 0, collection.length(), 0) % locks.size()));
    synchronized (lock) {
      //we have waited for sometime just check once again
      col = getFromCache(collection);
      if (col != null) {
        if (expectedVersion == null) return col;
        if (expectedVersion.intValue() == col.getZNodeVersion()) {
          return col;
        } else {
          collectionStateCache.remove(collection);
        }
      }
      col = ref.get();//this is a call to ZK
    }
    if (col == null) return null;
    if (col.getStateFormat() > 1) collectionStateCache.put(collection, new ExpiringCachedDocCollection(col));
    return col;
  }

  private DocCollection getFromCache(String c){
    ExpiringCachedDocCollection cachedState = collectionStateCache.get(c);
    return cachedState != null ? cachedState.cached : null;
  }


  /**
   * Useful for determining the minimum achieved replication factor across
   * all shards involved in processing an update request, typically useful
   * for gauging the replication factor of a batch. 
   */
  @SuppressWarnings("rawtypes")
  public int getMinAchievedReplicationFactor(String collection, NamedList resp) {
    // it's probably already on the top-level header set by condense
    NamedList header = (NamedList)resp.get("responseHeader");
    Integer achRf = (Integer)header.get(UpdateRequest.REPFACT);
    if (achRf != null)
      return achRf.intValue();

    // not on the top-level header, walk the shard route tree
    Map<String,Integer> shardRf = getShardReplicationFactor(collection, resp);
    for (Integer rf : shardRf.values()) {
      if (achRf == null || rf < achRf) {
        achRf = rf;
      }
    }    
    return (achRf != null) ? achRf.intValue() : -1;
  }
  
  /**
   * Walks the NamedList response after performing an update request looking for
   * the replication factor that was achieved in each shard involved in the request.
   * For single doc updates, there will be only one shard in the return value. 
   */
  @SuppressWarnings("rawtypes")
  public Map<String,Integer> getShardReplicationFactor(String collection, NamedList resp) {
    connect();
    
    Map<String,Integer> results = new HashMap<String,Integer>();
    if (resp instanceof CloudSolrClient.RouteResponse) {
      NamedList routes = ((CloudSolrClient.RouteResponse)resp).getRouteResponses();
      ClusterState clusterState = zkStateReader.getClusterState();     
      Map<String,String> leaders = new HashMap<String,String>();
      for (Slice slice : clusterState.getActiveSlices(collection)) {
        Replica leader = slice.getLeader();
        if (leader != null) {
          ZkCoreNodeProps zkProps = new ZkCoreNodeProps(leader);
          String leaderUrl = zkProps.getBaseUrl() + "/" + zkProps.getCoreName();
          leaders.put(leaderUrl, slice.getName());
          String altLeaderUrl = zkProps.getBaseUrl() + "/" + collection;
          leaders.put(altLeaderUrl, slice.getName());
        }
      }
      
      Iterator<Map.Entry<String,Object>> routeIter = routes.iterator();
      while (routeIter.hasNext()) {
        Map.Entry<String,Object> next = routeIter.next();
        String host = next.getKey();
        NamedList hostResp = (NamedList)next.getValue();
        Integer rf = (Integer)((NamedList)hostResp.get("responseHeader")).get(UpdateRequest.REPFACT);
        if (rf != null) {
          String shard = leaders.get(host);
          if (shard == null) {
            if (host.endsWith("/"))
              shard = leaders.get(host.substring(0,host.length()-1));
            if (shard == null) {
              shard = host;
            }
          }
          results.put(shard, rf);
        }
      }
    }    
    return results;
  }
  
  public void setConnectionTimeout(int timeout) {
    this.lbClient.setConnectionTimeout(timeout); 
  }

  public void setSoTimeout(int timeout) {
    this.lbClient.setSoTimeout(timeout);
  }

  private static boolean hasInfoToFindLeaders(UpdateRequest updateRequest, String idField) {
    final Map<SolrInputDocument,Map<String,Object>> documents = updateRequest.getDocumentsMap();
    final Map<String,Map<String,Object>> deleteById = updateRequest.getDeleteByIdMap();

    final boolean hasNoDocuments = (documents == null || documents.isEmpty());
    final boolean hasNoDeleteById = (deleteById == null || deleteById.isEmpty());
    if (hasNoDocuments && hasNoDeleteById) {
      // no documents and no delete-by-id, so no info to find leader(s)
      return false;
    }

    if (documents != null) {
      for (final Map.Entry<SolrInputDocument,Map<String,Object>> entry : documents.entrySet()) {
        final SolrInputDocument doc = entry.getKey();
        final Object fieldValue = doc.getFieldValue(idField);
        if (fieldValue == null) {
          // a document with no id field value, so can't find leader for it
          return false;
        }
      }
    }

    return true;
  }

  private static LBHttpSolrClient createLBHttpSolrClient(HttpClient httpClient) {
    final LBHttpSolrClient lbClient = new LBHttpSolrClient.Builder()
        .withHttpClient(httpClient)
        .build();
    lbClient.setRequestWriter(new BinaryRequestWriter());
    lbClient.setParser(new BinaryResponseParser());
    
    return lbClient;
  }
  
  private static String buildZkHostString(Collection<String> zkHosts, String chroot) {
    if (zkHosts == null || zkHosts.isEmpty()) {
      throw new IllegalArgumentException("Cannot create CloudSearchClient without valid ZooKeeper host; none specified!");
    }
    
    StringBuilder zkBuilder = new StringBuilder();
    int lastIndexValue = zkHosts.size() - 1;
    int i = 0;
    for (String zkHost : zkHosts) {
      zkBuilder.append(zkHost);
      if (i < lastIndexValue) {
        zkBuilder.append(",");
      }
      i++;
    }
    if (chroot != null) {
      if (chroot.startsWith("/")) {
        zkBuilder.append(chroot);
      } else {
        throw new IllegalArgumentException(
            "The chroot must start with a forward slash.");
      }
    }

    /* Log the constructed connection string and then initialize. */
    final String zkHostString = zkBuilder.toString();
    log.debug("Final constructed zkHost string: " + zkHostString);
    return zkHostString;
  }
  
  /**
   * Constructs {@link CloudSolrClient} instances from provided configuration.
   */
  public static class Builder {
    private Collection<String> zkHosts;
    private HttpClient httpClient;
    private String zkChroot;
    private LBHttpSolrClient loadBalancedSolrClient;
    private boolean shardLeadersOnly;
    private boolean directUpdatesToLeadersOnly;
    
    public Builder() {
      this.zkHosts = new ArrayList();
      this.shardLeadersOnly = true;
    }
    
    /**
     * Provide a ZooKeeper client endpoint to be used when configuring {@link CloudSolrClient} instances.
     * 
     * Method may be called multiple times.  All provided values will be used.
     * 
     * @param zkHost
     *          The client endpoint of the ZooKeeper quorum containing the cloud
     *          state.
     */
    public Builder withZkHost(String zkHost) {
      this.zkHosts.add(zkHost);
      return this;
    }
    
    /**
     * Provides a {@link HttpClient} for the builder to use when creating clients.
     */
    public Builder withHttpClient(HttpClient httpClient) {
      this.httpClient = httpClient;
      return this;
    }
    
    /**
     * Provide a series of ZooKeeper client endpoints for the builder to use when creating clients.
     * 
     * Method may be called multiple times.  All provided values will be used.
     * 
     * @param zkHosts
     *          A Java Collection (List, Set, etc) of HOST:PORT strings, one for
     *          each host in the ZooKeeper ensemble. Note that with certain
     *          Collection types like HashSet, the order of hosts in the final
     *          connect string may not be in the same order you added them.
     */
    public Builder withZkHost(Collection<String> zkHosts) {
      this.zkHosts.addAll(zkHosts);
      return this;
    }

    /**
     * Provides a ZooKeeper chroot for the builder to use when creating clients.
     */
    public Builder withZkChroot(String zkChroot) {
      this.zkChroot = zkChroot;
      return this;
    }
    
    /**
     * Provides a {@link LBHttpSolrClient} for the builder to use when creating clients.
     */
    public Builder withLBHttpSolrClient(LBHttpSolrClient loadBalancedSolrClient) {
      this.loadBalancedSolrClient = loadBalancedSolrClient;
      return this;
    }

    /**
     * Tells {@link Builder} that created clients should send updats only to shard leaders.
     */
    public Builder sendUpdatesOnlyToShardLeaders() {
      shardLeadersOnly = true;
      return this;
    }
    
    /**
     * Tells {@link Builder} that created clients should send updates to all replicas for a shard.
     */
    public Builder sendUpdatesToAllReplicasInShard() {
      shardLeadersOnly = false;
      return this;
    }

    /**
     * Tells {@link Builder} that created clients should send direct updates to shard leaders only.
     */
    public Builder sendDirectUpdatesToShardLeadersOnly() {
      directUpdatesToLeadersOnly = true;
      return this;
    }

    /**
     * Tells {@link Builder} that created clients can send updates
     * to any shard replica (shard leaders and non-leaders).
     */
    public Builder sendDirectUpdatesToAnyShardReplica() {
      directUpdatesToLeadersOnly = false;
      return this;
    }

    /**
     * Create a {@link CloudSolrClient} based on the provided configuration.
     */
    public CloudSolrClient build() {
      return new CloudSolrClient(zkHosts, zkChroot, httpClient, loadBalancedSolrClient,
          shardLeadersOnly, directUpdatesToLeadersOnly);
    }
  }
}<|MERGE_RESOLUTION|>--- conflicted
+++ resolved
@@ -22,6 +22,7 @@
 import java.net.SocketException;
 import java.nio.file.Path;
 import java.util.ArrayList;
+import java.util.Arrays;
 import java.util.Collection;
 import java.util.Collections;
 import java.util.HashMap;
@@ -83,8 +84,13 @@
 import org.slf4j.Logger;
 import org.slf4j.LoggerFactory;
 import org.slf4j.MDC;
-
 import static org.apache.solr.common.params.CommonParams.ADMIN_PATHS;
+
+import static org.apache.solr.common.params.CommonParams.AUTHC_PATH;
+import static org.apache.solr.common.params.CommonParams.AUTHZ_PATH;
+import static org.apache.solr.common.params.CommonParams.COLLECTIONS_HANDLER_PATH;
+import static org.apache.solr.common.params.CommonParams.CONFIGSETS_HANDLER_PATH;
+import static org.apache.solr.common.params.CommonParams.CORES_HANDLER_PATH;
 
 /**
  * SolrJ client class to communicate with SolrCloud.
@@ -991,7 +997,6 @@
       collection = (reqParams != null) ? reqParams.get("collection", getDefaultCollection()) : getDefaultCollection();
     return requestWithRetryOnStaleState(request, 0, collection);
   }
-<<<<<<< HEAD
   private static final Set<String> ADMIN_PATHS = new HashSet<>(Arrays.asList(
       CORES_HANDLER_PATH,
       COLLECTIONS_HANDLER_PATH,
@@ -1001,8 +1006,6 @@
       "/v2/cluster/security/authentication",
       "/v2/cluster/security/authorization"
       ));
-=======
->>>>>>> 1a61fb68
 
   /**
    * As this class doesn't watch external collections on the client side,
